--- conflicted
+++ resolved
@@ -1,11 +1,6 @@
-<<<<<<< HEAD
 from conceptual_runs.calibration.calibrator import calibrate_gauge
 from conceptual_runs.hydro_models import hbv, gr4j_cema_neige
 from sklearn.metrics import mean_squared_error
-=======
-from calibration.calibrator import calibrate_gauge
-from hydro_models import hbv, gr4j_cema_neige
->>>>>>> 05f1467d
 import xarray as xr
 import pandas as pd
 import numpy as np
@@ -21,27 +16,6 @@
 
 
 def kge(predictions, targets):
-<<<<<<< HEAD
-    sim_mean = np.mean(targets, axis=0, dtype=np.float64)
-    obs_mean = np.mean(predictions, dtype=np.float64)
-
-    r_num = np.sum((targets - sim_mean) * (predictions - obs_mean),
-                   axis=0, dtype=np.float64)
-    r_den = np.sqrt(np.sum((targets - sim_mean) ** 2,
-                           axis=0, dtype=np.float64)
-                    * np.sum((predictions - obs_mean) ** 2,
-                             dtype=np.float64))
-    r = r_num / r_den
-    # calculate error in spread of flow alpha
-    alpha = np.std(targets, axis=0) / np.std(predictions, dtype=np.float64)
-    # calculate error in volume beta (bias of mean discharge)
-    beta = (np.sum(targets, axis=0, dtype=np.float64)
-            / np.sum(predictions, dtype=np.float64))
-    # calculate the Kling-Gupta Efficiency KGE
-    kge_ = 1 - np.sqrt((r - 1) ** 2 + (alpha - 1) ** 2 + (beta - 1) ** 2)
-
-    return np.vstack((kge_, r, alpha, beta))
-=======
     sim_mean = np.mean(targets, axis=0)
     obs_mean = np.mean(predictions)
 
@@ -59,7 +33,6 @@
     kge_ = 1 - np.sqrt((r - 1) ** 2 + (alpha - 1) ** 2 + (beta - 1) ** 2)
 
     return kge_, r, alpha, beta
->>>>>>> 05f1467d
 
 
 def rmse(predictions, targets):
@@ -67,9 +40,6 @@
 
 
 def relative_error(predictions, targets):
-<<<<<<< HEAD
-    return ((targets - predictions)/targets) * 100
-=======
     return np.mean(((targets - predictions)/targets) * 100)
 
 
@@ -90,7 +60,6 @@
                                                    targets)
 
     return res_df
->>>>>>> 05f1467d
 
 
 def read_gauge(gauge_id: str,
