## ignore in general
__pycache__/
._.DS_Store
._*
.DS_Store
.ipynb_checkpoints
.lr_find*
test.ipynb
test_2.ipynb
# .devcontainer/

## ignore in esimo
chromedriver_linux64.zip
google-chrome-stable_current_amd64.deb
LICENSE.chromedriver
esimo_loader/dw_folder
esimo_loader/esimo_dw_logger.log
esimo_loader/data.csv


## ignore in parsers
ais_parsers/data

## ignore inputer

input_creator/Q_H

## parent data folder
geo_data/
# ignore logs 
forecast/lightning_logs
forecast/optuna_test
# ignore runs
test_meteo_input/configs
test_meteo_input/runs*

DELETE_ME/

# ignore visualisator helper
visualizations/images
visualizations/recovery
paper_visualisation/

data_builders/test_data

forecast/scripts/data_builders.py

forecast/single_gauge
forecast/single_gauge_8epoch
forecast/single_gauge_level_30epoch
forecast/TFT_914
forecast/TFT_test_run_2gauges

forecast/result/blind_gauge
forecast/result/lost_gauge
forecast/result/tft_single_8epoch
forecast/result/tft_20epoch_256_RMSE
forecast/result/tft_level_multi_256
forecast/result/tft_no_static_20epoch_256_RMSE

forecast/tft_prediction_troubles
forecast/kinda_inference

conceptual_runs/cal_res
conclusions/results

metric_viewer/

<<<<<<< HEAD
neural_forecast/
=======
geometry/
>>>>>>> 8e5fdea2
<|MERGE_RESOLUTION|>--- conflicted
+++ resolved
@@ -66,8 +66,5 @@
 
 metric_viewer/
 
-<<<<<<< HEAD
 neural_forecast/
-=======
-geometry/
->>>>>>> 8e5fdea2
+geometry/