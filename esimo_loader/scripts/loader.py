from selenium import webdriver
from selenium.webdriver.chrome.options import Options
from selenium.webdriver.chrome.service import Service
from selenium.webdriver.common.by import By
import time
import logging
from pathlib import Path
from datetime import datetime
import csv
import pandas as pd


class Esimo_loader:

    def __init__(self,
                 dw_f: str, res_f: str,
                 first_dw: bool = False) -> None:

        self.dw_f = dw_f
        self.dw_f = Path(dw_f)
        self.dw_f.mkdir(exist_ok=True, parents=True)
        self.first_dw = first_dw
        self.res_f = res_f
        self.res_f = Path(res_f)
        self.res_f.mkdir(exist_ok=True, parents=True)
        # constants for one cycle
        self.today_date = datetime.today().strftime('%Y-%m-%d')

        # logger
        self.esimo_dw_logger = logging.getLogger(__name__)
        self.esimo_dw_logger.setLevel(20)

        esimo_dw_handler = logging.FileHandler("esimo_dw_logger.log", mode="a")
        working_filename = Path(__name__).name
        esimo_formatter = logging.Formatter(
            f"{working_filename} %(asctime)s %(levelname)s %(message)s")

        esimo_dw_handler.setFormatter(esimo_formatter)
        self.esimo_dw_logger.addHandler(esimo_dw_handler)

        if first_dw:
            Esimo_loader.first_placement(self)
        else:
            Esimo_loader.data_extension(self)

    def enable_download_headless(self,
                                 browser,
                                 download_dir):
        browser.command_executor._commands["send_command"] = (
            "POST", '/session/$sessionId/chromium/send_command')

        params = {'cmd': 'Page.setDownloadBehavior',
                  'params': {'behavior': 'allow',
                             'downloadPath': download_dir}}
        browser.execute("send_command", params)

    def web_loader(self):
        options = Options()
        # set profile for chrome
        options = Options()
        options.add_argument("--disable-notifications")
        options.add_argument('--no-sandbox')
        options.add_argument('--verbose')
        options.add_experimental_option("prefs", {
            "download.default_directory": f'{self.dw_f}',
            "download.prompt_for_download": False,
            "download.directory_upgrade": True})

        options.add_argument('--disable-gpu')
        options.add_argument('--disable-software-rasterizer')
        options.add_argument('--headless')

        driver = webdriver.Chrome(service=Service("/usr/bin/chromedriver"),
                                  options=options)

        Esimo_loader.enable_download_headless(self,
                                              driver, f"{self.dw_f}")

        esimo = 'http://portal.esimo.ru'
        viewer = 'dataview/viewresource?resourceId=RU_RIHMI-WDC_1325_1'
        website = f'{esimo}/{viewer}'
        driver.get(website)
        time.sleep(240)
        driver.find_element(
            by=By.CSS_SELECTOR,
            value="div.portlet-form-button.portlet-icon.icon-tools").click()
        time.sleep(180)
        driver.find_element(
            by=By.CSS_SELECTOR,
            value="#display-analytics-export-csv").click()
        time.sleep(180)

        driver.quit()
        self.esimo_dw_logger.info(f"Data for {self.today_date} downloaded")

    def first_placement(self):
        # saver
        with open('./data.csv', newline='') as csvfile:
            data = csv.reader(csvfile, delimiter=',', quotechar='"')
            res_str = next(data)

        res_str = [word.replace(',', '') for word in res_str]

        file = pd.read_csv('./data.csv',
                           sep=',', names=res_str,
                           skiprows=1, skipfooter=1,
                           on_bad_lines='skip',
                           quotechar='"',
                           engine='python', encoding='utf-8')

        group_gauge = file.groupby(
            by='Платформа: идентификатор локальный').groups

<<<<<<< HEAD

=======
>>>>>>> 24e94a9c
        for gauge_id, loc_index in group_gauge.items():

            gauge = file.loc[loc_index][['Платформа: идентификатор локальный',
                                        'Дата и время',
                                         'Уровень воды над нулем поста']]
            gauge = gauge.rename(
                columns={'Платформа: идентификатор локальный': 'gauge_id',
                         'Дата и время': 'date',
                         'Уровень воды над нулем поста': 'level'})
            gauge['date'] = pd.to_datetime(gauge['date'])
            gauge = gauge.set_index('date')
            res = gauge[['level']].groupby(by=pd.Grouper(freq='1d')).mean()
            res.to_csv(f'{self.res_f}/{gauge_id}.csv')
        gauge_len = len(group_gauge.keys())
        self.esimo_dw_logger.info(
            f"Initial data was stored in {self.res_f} for {gauge_len} gauges")

    def data_extension(self):
        with open(f'{self.dw_f}/data.csv', newline='') as csv_new_file:
            data = csv.reader(csv_new_file, delimiter=',', quotechar='"')
            res_str = next(data)

        res_str = [word.replace(',', '') for word in res_str]

        new_file = pd.read_csv(f'{self.dw_f}/data.csv',
                               sep=',', names=res_str,
                               skiprows=1, skipfooter=1,
                               on_bad_lines='skip',
                               quotechar='"',
                               engine='python', encoding='utf-8')
        group_gauge = new_file.groupby(
            by='Платформа: идентификатор локальный').groups
        new_g = 0
        exist_g = 0
        for gauge_id, loc_index in group_gauge.items():

            new_gauge = new_file.loc[loc_index][[
                'Платформа: идентификатор локальный',
                'Дата и время',
                'Уровень воды над нулем поста']]
            new_gauge = new_gauge.rename(
                columns={'Платформа: идентификатор локальный': 'gauge_id',
                         'Дата и время': 'date',
                         'Уровень воды над нулем поста': 'level'})
            new_gauge['date'] = pd.to_datetime(new_gauge['date'])
            new_gauge = new_gauge.set_index('date')
            new_res = new_gauge[['level']].groupby(
                by=pd.Grouper(freq='1d')).mean()
            try:
                old_res = pd.read_csv(f'{self.res_f}/{gauge_id}.csv')
                old_res['date'] = pd.to_datetime(old_res['date'])
                old_res = old_res.set_index('date')

                res = old_res.combine_first(new_res)
                res.to_csv(f'{self.res_f}/{gauge_id}.csv')
                exist_g += 1
            except FileNotFoundError:
                new_res.to_csv(f'{self.res_f}/{gauge_id}.csv')
                new_g += 1
        self.esimo_dw_logger.info(
            f"""
\n###########################################################

On {self.today_date} extended data for {exist_g} gauges
and stored data for new {new_g} gauges
###########################################################\n""")<|MERGE_RESOLUTION|>--- conflicted
+++ resolved
@@ -111,12 +111,7 @@
         group_gauge = file.groupby(
             by='Платформа: идентификатор локальный').groups
 
-<<<<<<< HEAD
-
-=======
->>>>>>> 24e94a9c
         for gauge_id, loc_index in group_gauge.items():
-
             gauge = file.loc[loc_index][['Платформа: идентификатор локальный',
                                         'Дата и время',
                                          'Уровень воды над нулем поста']]
