--- conflicted
+++ resolved
@@ -13,7 +13,6 @@
 
 
 class Gridder:
-<<<<<<< HEAD
     """_summary_"""
 
     def __init__(
@@ -28,22 +27,10 @@
         aggregation_type: str = "sum",
         force_weights: bool = False,
         weight_mark: str = "",
-    ) -> None:
-=======
-    """_summary_
-    """
-
-    def __init__(self,
-                 half_grid_resolution: float, ws_geom: Polygon,
-                 gauge_id: str, path_to_save: Path,
-                 nc_pathes: list, var: str, dataset: str,
-                 aggregation_type: str = 'sum',
-                 force_weights: bool = False,
-                 weight_mark: str = '',
+    ,
                  prcp_coef: float = 1e2,
                  extend_data: bool = False,
                  merge_data: bool = False) -> None:
->>>>>>> 4b4f23d3
         """_summary_
 
         Args:
@@ -128,7 +115,34 @@
             for lon in nc_lon:
                 # h = 0.125 as a half of ERA5 resolution
                 # phi rotation angle
-<<<<<<< HEAD
+                polygons.append(Polygon(
+                    getSquareVertices(mm=(lon, lat),
+                                      h=self.grid_res,
+                                      phi=0)))
+        # create geodataframe from each polygon from emulation
+        polygons = [create_gdf(poly) for poly in polygons]
+
+        # find intersection beetween grid cell and actual watershed
+        intersected = list()
+        for polygon in polygons:
+            try:
+                intersected.append(gpd.overlay(df1=ws_gdf,
+                                               df2=polygon,
+                                               how='intersection'))
+            except KeyError:
+                intersected.append(gpd.GeoDataFrame())
+        # find biggest intersection if it returns MultiPolygon instance
+        # select biggest Polygon in MultiPolygon
+        intersected = [create_gdf(
+            poly_from_multipoly(
+                section.loc[0, 'geometry']))  # type: ignore
+            if len(section) != 0
+            else gpd.GeoDataFrame()
+            for section in intersected]
+        # create mask for intersection with net_cdf
+        inter_mask = np.array([False if section.empty is True
+                               else True
+                               for section in intersected])
                 polygons.append(
                     Polygon(getSquareVertices(mm=(lon, lat), h=self.grid_res, phi=0))
                 )
@@ -151,36 +165,6 @@
             with open("corrupted_gauges.txt", "a", encoding="utf-8") as f:
                 f.write(f"{self.gauge_id}-{self.dataset}-weight receiver - {e}" + "\n")
         weights = poly_gdf["weights"].values
-=======
-                polygons.append(Polygon(
-                    getSquareVertices(mm=(lon, lat),
-                                      h=self.grid_res,
-                                      phi=0)))
-        # create geodataframe from each polygon from emulation
-        polygons = [create_gdf(poly) for poly in polygons]
-
-        # find intersection beetween grid cell and actual watershed
-        intersected = list()
-        for polygon in polygons:
-            try:
-                intersected.append(gpd.overlay(df1=ws_gdf,
-                                               df2=polygon,
-                                               how='intersection'))
-            except KeyError:
-                intersected.append(gpd.GeoDataFrame())
-        # find biggest intersection if it returns MultiPolygon instance
-        # select biggest Polygon in MultiPolygon
-        intersected = [create_gdf(
-            poly_from_multipoly(
-                section.loc[0, 'geometry']))  # type: ignore
-            if len(section) != 0
-            else gpd.GeoDataFrame()
-            for section in intersected]
-        # create mask for intersection with net_cdf
-        inter_mask = np.array([False if section.empty is True
-                               else True
-                               for section in intersected])
->>>>>>> 4b4f23d3
         # shape of initial coordindate size
         grid_shape = (len(nc_lat), len(nc_lon))
         # transform weight according to initial grid shape
@@ -238,7 +222,6 @@
         final_save.mkdir(exist_ok=True, parents=True)
 
         res_df = pd.DataFrame()
-<<<<<<< HEAD
         try:
             if self.aggregation_type == "sum":
                 res_df["date"] = ws_nc.time.values
@@ -249,23 +232,6 @@
                 )
                 res_df = res_df.set_index("date")
                 res_df.to_csv(f"{final_save}/{self.gauge_id}.csv")
-
-            else:
-                res_df["date"] = ws_nc.time.values
-                res_df[var] = (
-                    ws_nc.weighted(weights=self.weights)
-                    .mean(dim=["lat", "lon"])[var]
-                    .values
-                )
-                res_df = res_df.set_index("date")
-                res_df.to_csv(f"{final_save}/{self.gauge_id}.csv")
-        except ValueError as e:
-            with open("corrupted_gauges.txt", "a", encoding="utf-8") as f:
-                f.write(f"{self.gauge_id}-{self.dataset}-weighted value - {e}" + "\n")
-        except UnboundLocalError as e:
-            with open("corrupted_gauges.txt", "a", encoding="utf-8") as f:
-                f.write(f"{self.gauge_id}-{self.dataset}-weighted value - {e}" + "\n")
-=======
 
         if self.aggregation_type == 'sum':
             res_df['date'] = ws_nc.time.values
@@ -306,12 +272,15 @@
             else:
                 res_df.to_csv(f'{final_save}/{self.gauge_id}.csv')
 
-        else:
-            res_df['date'] = ws_nc.time.values
-            res_df[var] = ws_nc.weighted(weights=self.weights).mean(
-                dim=['lat', 'lon'])[var].values
-            res_df = res_df.set_index('date')
-            if self.extend_data:
+            else:
+                res_df["date"] = ws_nc.time.values
+                res_df[var] = (
+                    ws_nc.weighted(weights=self.weights)
+                    .mean(dim=["lat", "lon"])[var]
+                    .values
+                )
+                res_df = res_df.set_index("date")
+                if self.extend_data:
                 try:
                     old_data = pd.read_csv(f'{final_save}/{self.gauge_id}.csv')
                     old_data['date'] = pd.to_datetime(old_data['date'])
@@ -340,9 +309,13 @@
                     res_df.to_csv(f'{final_save}/{self.gauge_id}.csv',
                                   index=False)
             else:
-                res_df.to_csv(f'{final_save}/{self.gauge_id}.csv')
-
->>>>>>> 4b4f23d3
+                res_df.to_csv(f"{final_save}/{self.gauge_id}.csv")
+        except ValueError as e:
+            with open("corrupted_gauges.txt", "a", encoding="utf-8") as f:
+                f.write(f"{self.gauge_id}-{self.dataset}-weighted value - {e}" + "\n")
+        except UnboundLocalError as e:
+            with open("corrupted_gauges.txt", "a", encoding="utf-8") as f:
+                f.write(f"{self.gauge_id}-{self.dataset}-weighted value - {e}" + "\n")
         gc.collect()
 
         return res_df