--- conflicted
+++ resolved
@@ -13,7 +13,7 @@
 gpcp = Path(f'{meteo_path}/gpcp_year_new')
 gleam = Path(f'{meteo_path}/gleam_vars')
 mswep = Path(f'{meteo_path}/mswep')
-<<<<<<< HEAD
+icon = '../geo_data/icon_data'
 
 place_to_save = '../geo_data/meteo_grids'
 
@@ -36,13 +36,6 @@
 #     'mswep': {'res': 0.05,
 #               'f_path': multi_var_nc(mswep,
 #                                      file_extension='nc')}}
-# icon = '../geo_data/icon_data'
-=======
-icon = '../geo_data/icon_data'
-
-place_to_save = '../geo_data/meteo_grids'
-
->>>>>>> b5a67f31
 ds_description = {
     # 'era5_land': {'res': 0.05,
     #               'f_path': multi_var_nc(era5_land,
